# Alpha Vantage API Configuration (apenas para cotações em tempo real)
# Get your free API key at: https://www.alphavantage.co/support/#api-key
<<<<<<< HEAD
# IMPORTANTE: A API key atual está inválida. Obtenha uma nova em:
# https://www.alphavantage.co/support/#api-key
VITE_ALPHA_VANTAGE_API_KEY=YOUR_API_KEY_HERE
=======
VITE_ALPHA_VANTAGE_API_KEY=11YT344XZ6U5F6KS
>>>>>>> a260a29d

# Supabase Configuration (para cache de dados históricos)
# Get your credentials at: https://app.supabase.com
# Project Settings > API > Project URL and anon public key
VITE_SUPABASE_URL=https://dnmkxegpakqkkqjqmbln.supabase.co
VITE_SUPABASE_ANON_KEY=eyJhbGciOiJIUzI1NiIsInR5cCI6IkpXVCJ9.eyJpc3MiOiJzdXBhYmFzZSIsInJlZiI6ImRubWt4ZWdwYWtxa2txanFtYmxuIiwicm9sZSI6ImFub24iLCJpYXQiOjE3NTk3Nzg3MzMsImV4cCI6MjA3NTM1NDczM30.mp9i6JLdhKiodi0CMhvwHkKP3IpoO9pg3S_6QOe4RD0<|MERGE_RESOLUTION|>--- conflicted
+++ resolved
@@ -1,12 +1,6 @@
 # Alpha Vantage API Configuration (apenas para cotações em tempo real)
 # Get your free API key at: https://www.alphavantage.co/support/#api-key
-<<<<<<< HEAD
-# IMPORTANTE: A API key atual está inválida. Obtenha uma nova em:
-# https://www.alphavantage.co/support/#api-key
-VITE_ALPHA_VANTAGE_API_KEY=YOUR_API_KEY_HERE
-=======
 VITE_ALPHA_VANTAGE_API_KEY=11YT344XZ6U5F6KS
->>>>>>> a260a29d
 
 # Supabase Configuration (para cache de dados históricos)
 # Get your credentials at: https://app.supabase.com
